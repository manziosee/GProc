--- conflicted
+++ resolved
@@ -32,59 +32,7 @@
 	LogRotation   *LogRotation      `json:"log_rotation"`
 	ResourceLimit *ResourceLimit    `json:"resource_limit"`
 	Notifications *Notifications    `json:"notifications"`
-	Dependencies  []string          `json:"dependencies"`
-	Priority      int               `json:"priority"`
-	BlueGreen     *BlueGreenConfig  `json:"blue_green"`
-	Metrics       *ProcessMetrics   `json:"metrics"`
 	Cmd           *exec.Cmd         `json:"-"`
-}
-
-type BlueGreenConfig struct {
-	Enabled     bool   `json:"enabled"`
-	ActiveSlot  string `json:"active_slot"`
-	BluePort    int    `json:"blue_port"`
-	GreenPort   int    `json:"green_port"`
-	HealthPath  string `json:"health_path"`
-}
-
-type ProcessMetrics struct {
-	CPUUsage    float64   `json:"cpu_usage"`
-	MemoryUsage int64     `json:"memory_usage"`
-	Uptime      time.Duration `json:"uptime"`
-	LastCheck   time.Time `json:"last_check"`
-	History     []MetricPoint `json:"history"`
-}
-
-type MetricPoint struct {
-	Timestamp time.Time `json:"timestamp"`
-	CPU       float64   `json:"cpu"`
-	Memory    int64     `json:"memory"`
-}
-
-type Snapshot struct {
-	ID        string    `json:"id"`
-	Name      string    `json:"name"`
-	Timestamp time.Time `json:"timestamp"`
-	Processes []Process `json:"processes"`
-	Config    Config    `json:"config"`
-}
-
-type Alert struct {
-	ID          string    `json:"id"`
-	ProcessID   string    `json:"process_id"`
-	Type        string    `json:"type"`
-	Message     string    `json:"message"`
-	Severity    string    `json:"severity"`
-	Timestamp   time.Time `json:"timestamp"`
-	Acknowledged bool     `json:"acknowledged"`
-}
-
-type Plugin struct {
-	Name        string            `json:"name"`
-	Path        string            `json:"path"`
-	Events      []string          `json:"events"`
-	Config      map[string]string `json:"config"`
-	Enabled     bool              `json:"enabled"`
 }
 
 type HealthCheck struct {
@@ -137,48 +85,8 @@
 	Groups         []ProcessGroup    `json:"groups"`
 	Templates      []ProcessTemplate `json:"templates"`
 	ScheduledTasks []ScheduledTask   `json:"scheduled_tasks"`
-	Snapshots      []Snapshot        `json:"snapshots"`
-	Alerts         []Alert           `json:"alerts"`
-	Plugins        []Plugin          `json:"plugins"`
 	LogDir         string            `json:"log_dir"`
 	WebPort        int               `json:"web_port"`
-<<<<<<< HEAD
-	Cluster        *ClusterConfig    `json:"cluster"`
-	Security       *SecurityConfig   `json:"security"`
-	Monitoring     *MonitoringConfig `json:"monitoring"`
-}
-
-type ClusterConfig struct {
-	Enabled    bool     `json:"enabled"`
-	Mode       string   `json:"mode"` // "master" or "agent"
-	MasterAddr string   `json:"master_addr"`
-	Agents     []string `json:"agents"`
-	TLSEnabled bool     `json:"tls_enabled"`
-}
-
-type SecurityConfig struct {
-	RBACEnabled   bool              `json:"rbac_enabled"`
-	Users         []User            `json:"users"`
-	AuditLog      bool              `json:"audit_log"`
-	TLSCert       string            `json:"tls_cert"`
-	TLSKey        string            `json:"tls_key"`
-	SecretsVault  string            `json:"secrets_vault"`
-}
-
-type MonitoringConfig struct {
-	MetricsEnabled   bool   `json:"metrics_enabled"`
-	MetricsDB        string `json:"metrics_db"`
-	RetentionDays    int    `json:"retention_days"`
-	AlertingEnabled  bool   `json:"alerting_enabled"`
-	ProfilingEnabled bool   `json:"profiling_enabled"`
-}
-
-type User struct {
-	Username string   `json:"username"`
-	Password string   `json:"password"`
-	Roles    []string `json:"roles"`
-	Enabled  bool     `json:"enabled"`
-=======
 	Security       *SecurityConfig   `json:"security,omitempty"`
 	Cluster        *ClusterConfig    `json:"cluster,omitempty"`
 	Observability  *ObservabilityConfig `json:"observability,omitempty"`
@@ -516,5 +424,4 @@
 	MaxProcesses int     `json:"max_processes"`
 	MaxCPU       float64 `json:"max_cpu"`
 	MaxMemory    int64   `json:"max_memory"`
->>>>>>> ad04945f
 }