--- conflicted
+++ resolved
@@ -3,16 +3,12 @@
 go 1.23.0
 
 require (
-<<<<<<< HEAD
 	github.com/fsnotify/fsnotify v1.9.0
-	github.com/mattn/go-sqlite3 v1.14.18
-=======
-	github.com/fsnotify/fsnotify v1.7.0
 	github.com/golang-jwt/jwt/v5 v5.3.0
 	github.com/gorilla/mux v1.8.1
 	github.com/gorilla/websocket v1.5.3
+	github.com/mattn/go-sqlite3 v1.14.18
 	github.com/prometheus/client_golang v1.23.2
->>>>>>> ad04945f
 	github.com/spf13/cobra v1.8.0
 	google.golang.org/grpc v1.75.1
 )
@@ -27,14 +23,10 @@
 	github.com/prometheus/common v0.66.1 // indirect
 	github.com/prometheus/procfs v0.16.1 // indirect
 	github.com/spf13/pflag v1.0.5 // indirect
-<<<<<<< HEAD
-	golang.org/x/sys v0.13.0 // indirect
-=======
 	go.yaml.in/yaml/v2 v2.4.2 // indirect
 	golang.org/x/net v0.43.0 // indirect
 	golang.org/x/sys v0.35.0 // indirect
 	golang.org/x/text v0.28.0 // indirect
 	google.golang.org/genproto/googleapis/rpc v0.0.0-20250707201910-8d1bb00bc6a7 // indirect
 	google.golang.org/protobuf v1.36.8 // indirect
->>>>>>> ad04945f
 )